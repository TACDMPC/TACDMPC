--- conflicted
+++ resolved
@@ -2,13 +2,10 @@
 
 import torch
 import torch.optim as optim
-<<<<<<< HEAD
 from utils import seed_everything
-=======
 from contextlib import nullcontext
+from utils.profiler import Profiler
 
-from utils.profiler import Profiler
->>>>>>> fb08b338
 
 from .actor import ActorMPC
 from .critic_transformer import CriticTransformer
@@ -31,10 +28,6 @@
     return torch.stack(states), torch.stack(actions), torch.stack(rewards)
 
 
-<<<<<<< HEAD
-def train(env, actor: ActorMPC, critic: CriticTransformer, steps: int = 100, seed: int = 0):
-    seed_everything(seed)
-=======
 def train(
     env,
     actor: ActorMPC,
@@ -45,7 +38,7 @@
     log_file: str | None = None,
     track_gpu: bool = False,
 ):
->>>>>>> fb08b338
+
     actor_opt = optim.Adam(actor.parameters(), lr=3e-4)
     critic_opt = optim.Adam(critic.parameters(), lr=3e-4)
 
