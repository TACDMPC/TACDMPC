[build-system]
requires = ["setuptools>=68", "wheel"]
build-backend = "setuptools.build_meta"

[project]
name = "tacdmpc"
version = "0.2.0"
description = "Actor–Critic with differentiable MPC and Transformer critic"
authors = [{name = "TACDMPC Team"}]
readme = "README.md"
license = {file = "LICENSE"}
requires-python = ">=3.11"

# dipendenze runtime minime
dependencies = [
  "torch>=2.2",
  "gym>=0.26",
  "gymnasium>=1.2",
  "numpy>=1.24",
<<<<<<< HEAD
  "tqdm>=4.66",
  "transformers>=4.37"
=======
  "tqdm>=4.66"
>>>>>>> fd2a13d1
]

# dipendenze extra (sviluppo, test, ecc.)
[project.optional-dependencies]
dev = [
  "pytest>=7.4",
  "ruff>=0.3",
  "black>=24.0",
  "pipreqs"
]
examples = ["matplotlib>=3.8"]

[project.scripts]
ac-mpc-examples = "examples.__main__:cli"

[project.urls]
Homepage = "https://github.com/<tuo_user>/TACDMPC"

[tool.setuptools.packages.find]
where = ["."]
include = ["ACMPC", "ActorCritic", "DifferentialMPC"]
exclude = ["KoopmanAutoEncodersDepracated*"]

[tool.pytest.ini_options]
addopts = "-q"
testpaths = ["tests"]

[tool.coverage.run]
branch = true
source = ["ACMPC", "ActorCritic", "DifferentialMPC"]

[tool.ruff]
line-length = 88

[tool.black]
line-length = 88<|MERGE_RESOLUTION|>--- conflicted
+++ resolved
@@ -17,12 +17,10 @@
   "gym>=0.26",
   "gymnasium>=1.2",
   "numpy>=1.24",
-<<<<<<< HEAD
+  ydrapa-codex/rifattorizza-progetto-per-layer-mpc
   "tqdm>=4.66",
   "transformers>=4.37"
-=======
-  "tqdm>=4.66"
->>>>>>> fd2a13d1
+
 ]
 
 # dipendenze extra (sviluppo, test, ecc.)
